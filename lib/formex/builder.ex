--- conflicted
+++ resolved
@@ -65,19 +65,9 @@
           nested = %FormNested{} ->
             apply_params(nested.form).struct
 
-<<<<<<< HEAD
-    changeset = struct
-    |> cast(form.params, get_normal_fields_names(form))
-    |> cast_multiple_selects(form)
-    |> cast_embedded_forms(form)
-    |> validate_required(get_required_fields_names(form))
-    |> validate_selects(form)
-    |> type.changeset_after_create_callback(form)
-=======
           field = %Field{} ->
             validate_select(field, val)
             val
->>>>>>> 26b7082d
 
           _ -> val
         end
