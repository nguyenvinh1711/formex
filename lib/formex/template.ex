--- conflicted
+++ resolved
@@ -114,21 +114,7 @@
   end
 
   @doc """
-<<<<<<< HEAD
-  Translates error using `translate_error/2` and converts it using `Phoenix.HTML.Format.text_to_html/2`
-  """
-  @spec prepare_error(Form.t, Field.t) :: Phoenix.HTML.safe
-  def prepare_error(form, field) do
-    form
-    |> translate_error(field)
-    |> Phoenix.HTML.Format.text_to_html()
-  end
-
-  @doc """
-  Translates error using function set in `:formex` config
-=======
   Returns list of errors
->>>>>>> 26b7082d
   """
   @spec get_errors(Form.t, Field.t) :: any
   def get_errors(form, field) do
