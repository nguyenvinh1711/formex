--- conflicted
+++ resolved
@@ -82,13 +82,9 @@
 
   def attach_error(tags, form, field) do
     if has_error(form, field) do
-<<<<<<< HEAD
-      error_html  = prepare_error(form, field)
-=======
       error_html  = get_errors(form, field)
       |> Enum.map(&(content_tag(:p, &1)))
 
->>>>>>> 26b7082d
       error_field = content_tag(:span, error_html, class: "help-block")
       tags ++ [error_field]
     else
